--- conflicted
+++ resolved
@@ -119,7 +119,6 @@
     """
     print('Trying to reach JSS and fetch at %s' % (apiUrl))
     headers = {'Authorization': "Basic %s" % base64string}
-<<<<<<< HEAD
     submitRequest = None
     while submitRequest is None:
         try:
@@ -136,19 +135,6 @@
             print("Failed... Trying again in a moment.")
             time.sleep(2)
 
-=======
-    try:
-        submitRequest = requests.get(apiUrl, headers=headers)
-    except requests.exceptions.SSLError as e:
-        if hasattr(e, 'reason'):
-            print 'Error! reason:', e.reason
-        elif hasattr(e, 'code'):
-            print 'Error! code:', e.code
-            if e.code == 401:
-                raise RuntimeError('Got a 401 error.. ' \
-                                   'check the api username and password')
-        raise RuntimeError('Did not get a valid response from the server')
->>>>>>> e531b90e
     #Create an ElementTree for parsing
     jss_results = submitRequest.text
     try:
